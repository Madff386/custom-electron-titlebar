--- conflicted
+++ resolved
@@ -35,10 +35,6 @@
     "electron": "^16.0.7"
   },
   "devDependencies": {
-<<<<<<< HEAD
-    "electron": "^11.5.0",
-    "typescript": "^4.2.3"
-=======
     "@babel/core": "^7.16.12",
     "@babel/preset-env": "^7.16.11",
     "@types/node": "^17.0.10",
@@ -52,6 +48,5 @@
     "typescript": "^4.5.5",
     "webpack": "^5.67.0",
     "webpack-cli": "^4.9.1"
->>>>>>> 54951798
   }
 }