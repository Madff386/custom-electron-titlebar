--- conflicted
+++ resolved
@@ -14,15 +14,9 @@
 import { Color, RGBA } from 'vs/base/common/color';
 import { EventType, hide, show, removeClass, addClass, append, $, addDisposableListener, prepend } from 'vs/base/common/dom';
 import { Menubar } from './menubar';
-<<<<<<< HEAD
 import { TitlebarOptions } from './types/titlebar-options';
 import defaultIcons from 'static/icons.json';
 import titlebarTheme from 'static/titlebar.scss';
-=======
-import { TitlebarOptions } from './interfaces';
-import styles from './styles/titlebar.scss';
-import defaultIcons from './styles/icons.json';
->>>>>>> da63554e
 
 const INACTIVE_FOREGROUND_DARK = Color.fromHex('#222222');
 const ACTIVE_FOREGROUND_DARK = Color.fromHex('#333333');
@@ -71,7 +65,6 @@
 	_platformIcons: { [key: string]: string };
 
 	constructor(titlebarOptions?: TitlebarOptions) {
-<<<<<<< HEAD
 		this._options = { ...this._defaultOptions, ...titlebarOptions };
 		this._platformIcons = (defaultIcons as any)[PlatformToString(platform).toLocaleLowerCase()];
 
@@ -87,14 +80,6 @@
 			minimize: $('div.cet-icon'),
 			maximize: $('div.cet-icon'),
 			close: $('div.cet-icon'),
-=======
-		this.options = { ...this.defaultOptions, ...titlebarOptions };
-		if (this.options.icons) {
-			const jsonIcons = this.options.icons;
-			this.platformIcons = jsonIcons[isWindows ? 'win' : isLinux ? 'linux' : 'mac'];
-		} else {
-			this.platformIcons = defaultIcons[isWindows ? 'win' : isLinux ? 'linux' : 'mac'];
->>>>>>> da63554e
 		}
 
 		this._resizer = {
