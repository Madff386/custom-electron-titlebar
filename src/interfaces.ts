--- conflicted
+++ resolved
@@ -60,44 +60,26 @@
      * **The default value is auto**
      */
     containerOverflow?: "auto" | "hidden" | "visible";
-<<<<<<< HEAD
-	/**
-	 * Callback that is called on window minimize button clicked
+    /**
+     * Callback that is called on window minimize button clicked
      * **Optional (included in setupTitlebar())**
-	 */
-    onMinimize?: () => void;
-	/**
-	 * Callback that is called on window maximize button clicked
-     * **Optional (included in setupTitlebar())**
-	 */
-    onMaximize?: () => void;
-	/**
-	 * Callback that is called on window minimize button clicked
-     * **Optional (included in setupTitlebar())**
-	 */
-    onClose?: () => void;
-	/**
-	 * Function that should return a value indicating if window is maximized
-     * **Optional (included in setupTitlebar())**
-     * @returns is window maximized boolean
-	 */
-=======
-    /**
-     * Method to call when the window is minimized.
      */
     onMinimize?: () => void;
     /**
-     * Method to call when the window is maximized and restored.
+     * Callback that is called on window maximize button clicked
+     * **Optional (included in setupTitlebar())**
      */
     onMaximize?: () => void;
     /**
-     * Method to call when the window is closed.
+     * Callback that is called on window minimize button clicked
+     * **Optional (included in setupTitlebar())**
      */
     onClose?: () => void;
     /**
-     * Method to verify if the window is maximized.
+     * Function that should return a value indicating if window is maximized
+     * **Optional (included in setupTitlebar())**
+     * @returns is window maximized boolean
      */
->>>>>>> 89570758
     isMaximized?: () => boolean;
 }
 
